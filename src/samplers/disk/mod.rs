--- conflicted
+++ resolved
@@ -151,11 +151,7 @@
 
                 // load + attach the kernel probes that are required to the bpf instance.
                 for probe in probes {
-<<<<<<< HEAD
-                    match probe.name.as_str() {
-=======
                     match &probe.name[..] {
->>>>>>> 9bedb6c0
                         "blk_start_request" => {
                             // attach only if 'blk_start_request' can be found.
                             if let Ok(results) = bpf.get_kprobe_functions("blk_start_request") {
