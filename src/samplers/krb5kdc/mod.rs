--- conflicted
+++ resolved
@@ -52,14 +52,7 @@
             for probe in probes {
                 if let Err(err) = probe.try_attach_to_bpf(&mut bpf) {
                     if self.common.config().fault_tolerant() {
-<<<<<<< HEAD
-                        warn!(
-                            "krb5kdc unable to attach probe to function {}",
-                            probe.name.as_str()
-                        );
-=======
                         warn!("krb5kdc unable to attach probe to function {}", &probe.name);
->>>>>>> 9bedb6c0
                     } else {
                         Err(err)?;
                     }
