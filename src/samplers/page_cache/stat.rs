--- conflicted
+++ resolved
@@ -40,61 +40,35 @@
     }
 
     #[cfg(feature = "bpf")]
-<<<<<<< HEAD
-    pub fn bpf_probes_required(self) -> Vec<FunctionProbe> {
-        // define the unique probes below.
-        let page_accessed_probe = FunctionProbe {
-            name: String::from("mark_page_accessed"),
-            handler: String::from("trace_mark_page_accessed"),
-=======
     pub fn bpf_probes_required(self) -> Vec<Probe> {
         // define the unique probes below.
         let page_accessed_probe = Probe {
             name: "mark_page_accessed".to_string(),
             handler: "trace_mark_page_accessed".to_string(),
->>>>>>> 9bedb6c0
             probe_type: ProbeType::Kernel,
             probe_location: ProbeLocation::Entry,
             binary_path: None,
             sub_system: None,
         };
-<<<<<<< HEAD
-        let buffer_dirty_probe = FunctionProbe {
-            name: String::from("mark_buffer_dirty"),
-            handler: String::from("trace_mark_buffer_dirty"),
-=======
         let buffer_dirty_probe = Probe {
             name: "mark_buffer_dirty".to_string(),
             handler: "trace_mark_buffer_dirty".to_string(),
->>>>>>> 9bedb6c0
             probe_type: ProbeType::Kernel,
             probe_location: ProbeLocation::Entry,
             binary_path: None,
             sub_system: None,
         };
-<<<<<<< HEAD
-        let page_cache_lru_probe = FunctionProbe {
-            name: String::from("add_to_page_cache_lru"),
-            handler: String::from("trace_add_to_page_cache_lru"),
-=======
         let page_cache_lru_probe = Probe {
             name: "add_to_page_cache_lru".to_string(),
             handler: "trace_add_to_page_cache_lru".to_string(),
->>>>>>> 9bedb6c0
             probe_type: ProbeType::Kernel,
             probe_location: ProbeLocation::Entry,
             binary_path: None,
             sub_system: None,
         };
-<<<<<<< HEAD
-        let page_dirtied_probe = FunctionProbe {
-            name: String::from("account_page_dirtied"),
-            handler: String::from("trace_account_page_dirtied"),
-=======
         let page_dirtied_probe = Probe {
             name: "account_page_dirtied".to_string(),
             handler: "trace_account_page_dirtied".to_string(),
->>>>>>> 9bedb6c0
             probe_type: ProbeType::Kernel,
             probe_location: ProbeLocation::Entry,
             binary_path: None,
@@ -102,21 +76,12 @@
         };
 
         match self {
-<<<<<<< HEAD
-            Self::Hit | Self::Miss => [
-=======
             Self::Hit | Self::Miss => vec![
->>>>>>> 9bedb6c0
                 page_accessed_probe,
                 buffer_dirty_probe,
                 page_cache_lru_probe,
                 page_dirtied_probe,
-<<<<<<< HEAD
-            ]
-            .to_vec(),
-=======
             ],
->>>>>>> 9bedb6c0
         }
     }
 }
